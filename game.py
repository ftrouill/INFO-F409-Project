--- conflicted
+++ resolved
@@ -1,6 +1,3 @@
-from typing import Tuple
-
-
 class HDG:
     def __init__(self, N: int, n_doves: int, c_h: float, R: float = 1.0):
         """
@@ -27,7 +24,6 @@
             return (self.R - (self.n_hawks - 1) * self.c_h) / self.n_hawks, 0.0
 
 
-<<<<<<< HEAD
 class HDG_T(HDG):
     """
     Creates an N-player Hawk-Dove Game with threshold above which doves can aggregate and protect the resource.
@@ -51,10 +47,7 @@
             return super().expected_payoffs()
 
 
-if __name__ == '__main__':
-=======
 if __name__ == "__main__":
->>>>>>> ee3ee734
     # petits tests pour verifier que ça fonctionne
     print(HDG(30, 30, 0.5).expected_payoffs())
     print(HDG(30, 29, 0.5).expected_payoffs())
