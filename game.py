--- conflicted
+++ resolved
@@ -29,20 +29,6 @@
         else:
             return (self.R - (self.n_hawks - 1) * self.c_h) / self.n_hawks, 0.0
 
-<<<<<<< HEAD
-    def payoff_matrix(self) -> np.ndarray:
-        """Computes the payoff matrix from current or given state.
-
-        :param state: State (number of hawks) to replace this instance's state, defaults to None
-        :type state: int, optional
-        :return: Payoff matrix
-        :rtype: np.ndarray
-        """
-        payoffs = self.expected_payoffs()
-        return np.repeat(payoffs, 2).reshape((2, 2))
-
-=======
->>>>>>> 956b7f42
 
 class HDGTest(unittest.TestCase):
     def test_payoffs(self):
