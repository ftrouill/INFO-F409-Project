from game import HDG_T

from egttools.utils import find_saddle_type_and_gradient_direction
from egttools.plotting import plot_gradient as egt_gradient

import numpy as np
import matplotlib.pyplot as plt
import matplotlib.patches as mpatches
import matplotlib.colors as mcolors

from dataclasses import dataclass

from typing import Tuple, Dict, List


@dataclass
class InfiniteNPlayerHDGDynamics:
    """Generates replicator dynamics for HDG with infinite population.

    Parameters
    ----------
    N : int
        Sample size.
    c_h : float
        Cost of injury for hawks.
    R : float
        Resource reward.
    nb_states : int
        State resolution for plotting.
    nb_costs : int
        Costs resolution for plotting.
    """

    N: int
    c_h: float
    R: float = 1.0
    nb_states: int = 101
    nb_costs: int = 100

    def compute_gradient_for_state(self, x: float) -> float:
        """Compute the gradient for a given state.

        Parameters
        ----------
        x : float
            Fraction of doves in the population.
        """
        # we use the direct analytical formula
        # developed in the paper
        return (x / self.N) * (
            self.c_h * np.power(x, self.N)
            + self.R * np.power(x, self.N - 1)
            - self.N * self.c_h * x
            + self.N * self.c_h
            - self.R
            - self.c_h
        )

    def compute_gradient(self):
        # generate array of states
        dove_strategy = np.linspace(0, 1, num=self.nb_states, dtype=np.float64)
        # compute gradient
        G = np.array([self.compute_gradient_for_state(i) for i in dove_strategy])
        epsilon = 1e-6
        saddle_points_idx = np.where((np.roll(G, -1) * G < 0) | (np.abs(G) <= epsilon))[
            0
        ]
        saddle_points = saddle_points_idx / (self.nb_states - 1)
        saddle_type, gradient_direction = find_saddle_type_and_gradient_direction(
            G, saddle_points_idx
        )
        return dove_strategy, G, saddle_points, saddle_type, gradient_direction

    def plot_gradient(self, **kwargs) -> plt.Axes:
        """Generates the plot of the gradient.

        Returns
        -------
        plt.Axes
            Matplotlib axes object.
        """
        (
            dove_strategy,
            G,
            saddle_points,
            saddle_type,
            gradient_direction,
        ) = self.compute_gradient()
        ax = egt_gradient(
            dove_strategy,
            G,
            saddle_points,
            saddle_type,
            gradient_direction,
            "N-player Hawk-Dove game replicator dynamics",
            xlabel="$x$",
            label=self.c_h,
            **kwargs,
        )
        ax.set_label(self.c_h)
        return ax

    def compute_hdg_equilibria_cost_c_h(self) -> List:
        # array of different costs
        costs = np.linspace(0, 1, num=self.nb_costs, dtype=np.float64)
        # array of states
        dove_strategy = np.linspace(0, 1, num=self.nb_states, dtype=np.float64)
        # find optimal state for each cost
        equilibria = np.zeros_like(costs)
        for i, c in enumerate(costs):
            # update cost
            self.c_h = c
            # compute gradient for each state
            G = np.array([self.compute_gradient_for_state(i) for i in dove_strategy])
            # remove first and last point
            G = G[1:-1]
            epsilon = 1e-6
            saddle_points_idx = np.where(
                (np.roll(G, -1) * G < 0) | (np.abs(G) <= epsilon)
            )[0]
            saddle_points = saddle_points_idx / (self.nb_states - 1)
            if saddle_points.size > 0:
                equilibria[i] = saddle_points[0]
        return equilibria

    @staticmethod
    def plot_hdg_gradient(N=5) -> None:
        """Plots replicator gradient for different cost values.

        Parameters
        ----------
        N : int, optional
            Sample size, by default 5
        """
        costs = [0.1, 0.5, 0.9]
        # plt.figure(figsize=(12, 8))
        ax = plt.axes()
        patches = np.zeros_like(costs, dtype=object)
        for i, c in enumerate(costs):
            rep_dyn = InfiniteNPlayerHDGDynamics(N, c, nb_states=10000)
            rep_dyn.plot_gradient(ax=ax)
            patches[i] = mpatches.Patch(
                color=list(mcolors.TABLEAU_COLORS.values())[i], label=f"$c_H = {c}$"
            )
        ax.legend(handles=patches.tolist())
        plt.xlabel(f"$x$")
        plt.ylabel(r"$\dot{x}$")
        plt.xlim(0, 1)
        plt.ylim(-0.10, 0.08)
        plt.title("Gradient of selection of the N-person HDG in infinite populations")
        plt.show()

    @staticmethod
    def plot_hdg_equilibria() -> None:
        """Plots optimal state for different cost values."""
        N_values = [5, 10, 20, 50, 100]
        for N in N_values:
            rep_dyn = InfiniteNPlayerHDGDynamics(N, 0.9, nb_states=10000)
            eq = rep_dyn.compute_hdg_equilibria_cost_c_h()
            plt.plot(np.linspace(0, 1, rep_dyn.nb_costs), eq, label=f"$N = {N}$")
        plt.xlabel(f"$c_H$")
        plt.ylabel(f"$x^*$")
        plt.xlim(0, 1)
        plt.ylim(0, 1)
        plt.title("Equilibria of the N-person HDG in infinite populations")
        plt.legend()
        plt.show()


@dataclass
class InfiniteNPlayerHDGTDynamics(InfiniteNPlayerHDGDynamics):
    """Generates replicator dynamics for HDGT with infinite population.

    Parameters
    ----------
    c_d : float
        Cost for doves to protect the resource.
    T : float
        Doves threshold to protect the resource.
    """

    c_d: float = 0.5
    T: float = 0.5

    def compute_gradient_for_state(self, x: float) -> float:
        hdgt = HDG_T(self.N, self.c_h, self.R, self.c_d, self.T)
        # compute fitnesses
        f_h, f_d = hdgt.average_fitness_infinite_pop(x)
        # compute gradient
        return x * (1 - x) * (f_d - f_h)

    @staticmethod
    def plot_c_h_equilibria(N=5, T=0.2):
        c_d_values = [0.2, 0.5, 0.8]
        colors = ["red", "blue", "black"]
        for c_d, color in zip(c_d_values, colors):
            print(c_d)
            rep_dyn = InfiniteNPlayerHDGTDynamics(
                N, 0.9, nb_states=1000, nb_costs=1000, T=T, c_d=c_d
            )
            un_eq, st_eq = rep_dyn.compute_hdgt_equilibria_cost_c_h()
            plt.plot(
                st_eq.keys(),
                st_eq.values(),
                label=f"$c_d={c_d}$ - stable",
                color=color,
            )
            plt.plot(
                un_eq.keys(),
                un_eq.values(),
                "--",
                label=f"$c_d={c_d}$ - unstable",
                color=color,
            )
        plt.xlim(0, 1)
        plt.ylim(0, 1)
        plt.xlabel(f"$c_H$")
        plt.ylabel(f"$x^*$")
        plt.legend()
        plt.show()

    @staticmethod
    def plot_c_d_equilibria(N=5, T=0.2):
        c_h_values = [0.2, 0.5, 0.8]
        c_h_values.reverse()
        colors = ["red", "blue", "black"]
        colors.reverse()
        for c_h, color in zip(c_h_values, colors):
            print(c_h)
            rep_dyn = InfiniteNPlayerHDGTDynamics(
                N, c_h, nb_states=1000, nb_costs=1000, T=T
            )
            un_eq, st_eq = rep_dyn.compute_hdgt_equilibria_cost_c_d()
            plt.plot(
                st_eq.keys(),
                st_eq.values(),
                label=f"$c_H={c_h}$ - stable",
                color=color,
            )
            plt.plot(
                un_eq.keys(),
                un_eq.values(),
                "--",
                label=f"$c_H={c_h}$ - unstable",
                color=color,
            )
            # now check stable equilibria where there are neither stable or unstable equilibrium
            if len(un_eq.keys()) == 0 or min(un_eq.keys()) > 0:
                # then some costs do not have an equilibrium at 0
                rep_dyn.c_d = 0
                # check gradient for non-mixed populations
                (
                    dove_strategy,
                    G,
                    saddle_points,
                    saddle_type,
                    gradient_direction,
                ) = rep_dyn.compute_gradient()
                # pure hawks is stable ?
                print(saddle_points)
                print(saddle_type)
                if saddle_type[-1]:
                    x = [0, min(un_eq.keys())] if len(un_eq.keys()) > 0 else [0, 1]
                    print(f"Stable eq between 0 and {x[-1]}")
                    plt.plot(
                        [0, min(un_eq.keys())] if len(un_eq.keys()) > 0 else [0, 1],
                        [1, 1],
                        color=color,
                        linewidth=6,
                    )
        plt.xlim(0, 1)
        plt.ylim(0, 1)
        plt.xlabel(f"$c_D$")
        plt.ylabel(f"$x^*$")
        plt.legend()
        plt.show()

    def compute_hdgt_equilibria_cost_c_h(self) -> Tuple[Dict, Dict]:
        """Computes stable and unstable equilibria for different c_h values.

        Returns
        -------
        Tuple[Dict, Dict]
            Unstable and stable equilibria as dict(cost, equilibria)
        """
        # array of different costs
        costs = np.linspace(0, 1, num=self.nb_costs, dtype=np.float64)
        # array of states
        dove_strategy = np.linspace(0, 1, num=self.nb_states, dtype=np.float64)
        # find optimal state for each cost
        unstable_equilibria = dict()
        stable_equilibria = dict()
        for i, c in enumerate(costs):
            # update cost
            self.c_h = c
            # compute gradient for each state
            G = np.array([self.compute_gradient_for_state(i) for i in dove_strategy])
            epsilon = 1e-6
            saddle_points_idx = np.where(
                (np.roll(G, -1) * G < 0) | (np.abs(G) <= epsilon)
            )[0]
            saddle_points = saddle_points_idx / (self.nb_states - 1)
            print(c)
            print(saddle_points)
            if saddle_points.size > 2:
                # TODO split stable and unstable
                saddle_types = find_saddle_type_and_gradient_direction(
                    G, saddle_points_idx
                )[0]
                # remove first and last equilibria
                saddle_points = saddle_points[1:-1]
                saddle_types = saddle_types[1:-1]
                # use min() to remove duplicates
                try:
                    unstable_equilibria[c] = saddle_points[~saddle_types].max()
                except ValueError:
                    # there is no unstable equilibrium; pass
                    pass
                try:
                    stable_equilibria[c] = saddle_points[saddle_types].max()
                except ValueError:
                    # there is no unstable equilibrium
                    pass
        return unstable_equilibria, stable_equilibria

    def compute_hdgt_equilibria_cost_c_d(self) -> Tuple[Dict, Dict]:
        """Computes stable and unstable equilibria for different c_d values.

        Returns
        -------
        Tuple[Dict, Dict]
            Unstable and stable equilibria as dict(cost, equilibria)
        """
        # array of different costs
        costs = np.linspace(0, 1, num=self.nb_costs, dtype=np.float64)
        # array of states
        dove_strategy = np.linspace(0, 1, num=self.nb_states, dtype=np.float64)
        # find optimal state for each cost
        unstable_equilibria = dict()
        stable_equilibria = dict()
        for i, c in enumerate(costs):
            # update cost
            self.c_d = c
            # compute gradient for each state
            G = np.array([self.compute_gradient_for_state(i) for i in dove_strategy])
            epsilon = 1e-6
            saddle_points_idx = np.where(
                (np.roll(G, -1) * G < 0) | (np.abs(G) <= epsilon)
            )[0]
            saddle_points = saddle_points_idx / (self.nb_states - 1)
            print(c)
            print(saddle_points)
            if saddle_points.size > 2:
                # TODO split stable and unstable
                saddle_types = find_saddle_type_and_gradient_direction(
                    G, saddle_points_idx
                )[0]
                # remove first and last equilibria
                saddle_points = saddle_points[1:-1]
                saddle_types = saddle_types[1:-1]
                # use min() to remove duplicates
                try:
                    unstable_equilibria[c] = saddle_points[~saddle_types].max()
                except ValueError:
                    # there is no unstable equilibrium; pass
                    pass
                try:
                    stable_equilibria[c] = saddle_points[saddle_types].max()
                except ValueError:
                    # there is no unstable equilibrium
                    pass
        return unstable_equilibria, stable_equilibria

    def compute_stable_equilibria(self, epsilon=1e-7) -> list:
        """
        Compute the stable equilibria for the current game

        :param epsilon: tolerance for equilibrium points
        :return: array of stable equilibria as fraction of doves
        """
        # array of states
        dove_strategy = np.linspace(0, 1, num=self.nb_states, dtype=np.float64)
        # find optimal state for each cost
        G = np.array([self.compute_gradient_for_state(i) for i in dove_strategy])
        equilibria_idx = np.where((np.roll(G, -1) * G < 0) | (np.abs(G) <= epsilon))[0]
        stable_equilibria = []
        # Check for x = 0 and x = 1
        if G[1] < 0:
            # We know G[0] = 0, so we check if it goes directly up with G[1] -> Stable point
            stable_equilibria.append(0)
        
        for equilibrium_idx in equilibria_idx:
            if equilibrium_idx == 0 or equilibrium_idx == G.size - 1:
                continue
            if G[equilibrium_idx - 1] > -epsilon and G[equilibrium_idx + 1] < epsilon:
                #Stable
                stable_equilibria.append(equilibrium_idx / (self.nb_states - 1))
        if G[-2] > 0:
            # We know G[-1] = 0, so we check if it goes directly down with G[-2] -> Stable point
            stable_equilibria.append(1)


        return stable_equilibria

    @staticmethod
    def get_phase(equilibria, epsilon=1e-6) -> Tuple[bool, bool, bool]:
        """
        Give the phase based on the equilibria

        :param equilibria: array of equilibria as fraction of doves
        :param epsilon: tolerance for bi-stable states
        :return: tuple of booleans to describe the phase (Doves, Hawks, Mixed)
        """
        has_full_dove = False
        has_full_hawk = False
        has_mixed = False
        for equilibrium in equilibria:
            if equilibrium > 1 - epsilon:
                has_full_dove = True
            elif equilibrium < epsilon:
                has_full_hawk = True
            else:
                has_mixed = True
        return has_full_dove, has_full_hawk, has_mixed

    @staticmethod
    def plot_phase_diagram(N, T, resolution_cost=100) -> None:
        """
        Plot the phase diagram for the given sample size N,
        the threshold T and the resolution of the graph

        :param N: sample size
        :param T: threshold for doves
        :param resolution_cost: will generate a grid of
            resolution_cost x resolution_cost points
        """
        c_d_values = np.linspace(0, 1, resolution_cost)
        c_h_values = np.linspace(0, 1, resolution_cost)
        phase_dictionary = {
            # (Doves, Hawks, Mixed)
            (True, True, True): ("hawks + doves + mixed", "orange"),
            (True, True, False): ("hawks + doves", "blue"),
            (True, False, True): ("doves + mixed", "green"),
            (True, False, False): ("doves", "red"),
            (False, True, True): ("hawks + mixed", "purple"),
            (False, True, False): ("hawks", "brown"),
            (False, False, True): ("mixed", "pink"),
            (False, False, False): ("no equilibrium", "grey"),
        }
        already_labeled = {
            (True, True, True): False,
            (True, True, False): False,
            (True, False, True): False,
            (True, False, False): False,
            (False, True, True): False,
            (False, True, False): False,
            (False, False, True): False,
            (False, False, False): False,
        }
        for c_d in c_d_values:
            for c_h in c_h_values:
                rep_dyn = InfiniteNPlayerHDGTDynamics(
                    N, c_h, nb_states=100, T=T, c_d=c_d
                )
                equilibria = rep_dyn.compute_stable_equilibria()
                phase = rep_dyn.get_phase(equilibria)
                color = phase_dictionary[phase][1]
                if not already_labeled[phase]:
                    already_labeled[phase] = True
                    plt.plot(
                        [c_h],
                        [c_d],
                        label=phase_dictionary[phase][0],
                        linestyle='None',
                        marker="o",
                        markersize=10,
                        color=color,
                    )
                else:
                    plt.plot(
                        [c_h],
                        [c_d],
                        linestyle='None',
                        marker="o",
                        markersize=500 / resolution_cost,
                        color=color,
                    )
        plt.xlim(0, 1)
        plt.ylim(0, 1)
        plt.xlabel(f"$c_H$")
        plt.ylabel(f"$c_D$")
        plt.title(f"$T = {T}$")
        plt.legend()
        plt.show()


if __name__ == "__main__":
    # InfiniteNPlayerHDGDynamics.plot_hdg_gradient()
    # InfiniteNPlayerHDGDynamics.plot_hdg_equilibria()
    # hdgt = InfiniteNPlayerHDGTDynamics(N=30, c_h=0.2, R=1, c_d=0.2, T=0.4)
    # InfiniteNPlayerHDGTDynamics.plot_c_d_equilibria(T=0.2)
    InfiniteNPlayerHDGTDynamics.plot_c_d_equilibria(T=0.6)
    # InfiniteNPlayerHDGTDynamics.plot_c_h_equilibria(T=0.6)
<<<<<<< HEAD
    InfiniteNPlayerHDGTDynamics.plot_phase_diagram(N = 5, T = 0.8, resolution_cost = 100)
=======
    # InfiniteNPlayerHDGTDynamics.plot_phase_diagram(N=5, T=0.2, resolution_cost=100)
>>>>>>> 0d0af7fb
<|MERGE_RESOLUTION|>--- conflicted
+++ resolved
@@ -501,8 +501,4 @@
     # InfiniteNPlayerHDGTDynamics.plot_c_d_equilibria(T=0.2)
     InfiniteNPlayerHDGTDynamics.plot_c_d_equilibria(T=0.6)
     # InfiniteNPlayerHDGTDynamics.plot_c_h_equilibria(T=0.6)
-<<<<<<< HEAD
-    InfiniteNPlayerHDGTDynamics.plot_phase_diagram(N = 5, T = 0.8, resolution_cost = 100)
-=======
-    # InfiniteNPlayerHDGTDynamics.plot_phase_diagram(N=5, T=0.2, resolution_cost=100)
->>>>>>> 0d0af7fb
+    # InfiniteNPlayerHDGTDynamics.plot_phase_diagram(N=5, T=0.2, resolution_cost=100)