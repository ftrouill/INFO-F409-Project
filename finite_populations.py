import numpy as np
from game import HDG
import matplotlib.pyplot as plt
from typing import Tuple

from dataclasses import dataclass


@dataclass
class FiniteNPlayerHDGDynamics:
    """

    Parameters
    ----------
    Z: int
        Population size.
    N: int
        Sample size.
    c_h: float
        Cost of injury for hawks.
    w:
        intensity of selection (sometimes called beta)
    """

    Z: int
    N: int
    c_h: float
    w: float

<<<<<<< HEAD
    def compute_fitnesses(self, k: int) -> Tuple[float, float]:
        """
        Compute the average fitness of the two strategies in the finite population.

        Parameters
        ----------
        k: int
            Number of doves in the population.

        Returns
        -------
            tuple(fitness_hawk, fitness_dove)
        """
        fd = 0
        fh = 0
        hdg = HDG(self.N, self.c_h)
        for i in range(self.N):
            payoff_hawk, _ = hdg.expected_payoffs(i)
            _, payoff_dove = hdg.expected_payoffs(i + 1)

            fh += hypergeom(self.Z - 1, k, self.N - 1).pmf(i) * payoff_hawk
            fd += hypergeom(self.Z - 1, k - 1, self.N - 1).pmf(i) * payoff_dove

        return fh, fd

=======
>>>>>>> 6128f737
    def gradient_selection(self, k: int) -> float:
        """
        Compute the gradient of selection for given value of k.

        Parameters
        ----------
        k: int
            Number of doves in population.

        Returns
        -------
            gradient of selection for given k.
        """

        fh, fd = HDG(self.N, self.c_h).average_fitness_finite_pop(k, self.Z)

        weighted_diff = self.w * (fd - fh)
        pop_factor = (k * (self.Z - k)) / (self.Z ** 2)

        T_plus = pop_factor / (1 + np.exp(-weighted_diff))
        T_minus = pop_factor / (1 + np.exp(weighted_diff))

        return T_plus - T_minus

    def plot_gradient_selection(self):
        """
        Plot the gradient of selection as function of the fraction k/Z.
        """
        ks = np.arange(self.Z + 1)

        gradient = [self.gradient_selection(k) for k in ks]

        plt.figure()
        plt.plot(ks / self.Z, gradient)
        plt.xlabel("k/Z")
        plt.ylabel("G(k)")
        plt.show()


if __name__ == "__main__":
    finite = FiniteNPlayerHDGDynamics(100, 5, 0.5, 1)
    finite.plot_gradient_selection()<|MERGE_RESOLUTION|>--- conflicted
+++ resolved
@@ -27,34 +27,6 @@
     c_h: float
     w: float
 
-<<<<<<< HEAD
-    def compute_fitnesses(self, k: int) -> Tuple[float, float]:
-        """
-        Compute the average fitness of the two strategies in the finite population.
-
-        Parameters
-        ----------
-        k: int
-            Number of doves in the population.
-
-        Returns
-        -------
-            tuple(fitness_hawk, fitness_dove)
-        """
-        fd = 0
-        fh = 0
-        hdg = HDG(self.N, self.c_h)
-        for i in range(self.N):
-            payoff_hawk, _ = hdg.expected_payoffs(i)
-            _, payoff_dove = hdg.expected_payoffs(i + 1)
-
-            fh += hypergeom(self.Z - 1, k, self.N - 1).pmf(i) * payoff_hawk
-            fd += hypergeom(self.Z - 1, k - 1, self.N - 1).pmf(i) * payoff_dove
-
-        return fh, fd
-
-=======
->>>>>>> 6128f737
     def gradient_selection(self, k: int) -> float:
         """
         Compute the gradient of selection for given value of k.
